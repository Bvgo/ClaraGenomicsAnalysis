--- conflicted
+++ resolved
@@ -336,15 +336,12 @@
                 auto print_overlaps = [&overlaps_writer_mtx, &num_overlap_chunks_to_print](std::shared_ptr<std::vector<claragenomics::cudamapper::Overlap>> filtered_overlaps,
                                                                                            std::shared_ptr<claragenomics::cudamapper::Index> query_index,
                                                                                            std::shared_ptr<claragenomics::cudamapper::Index> target_index,
-<<<<<<< HEAD
-                                                                                           const std::vector<std::string>& cigar) {
-=======
+                                                                                           const std::vector<std::string>& cigar,
                                                                                            const int device_id) {
                     // This lambda is expected to run in a separate thread so set current device in order to avoid problems
                     // with deallocating indices with different current device then the one on which they were created
                     cudaSetDevice(device_id);
 
->>>>>>> e104ace6
                     // parallel update of the query/target read names for filtered overlaps [parallel on host]
                     claragenomics::cudamapper::Overlapper::update_read_names(*filtered_overlaps, *query_index, *target_index);
                     std::lock_guard<std::mutex> lck(overlaps_writer_mtx);
@@ -359,11 +356,7 @@
                     num_overlap_chunks_to_print--;
                 };
 
-<<<<<<< HEAD
-                std::thread t(print_overlaps, overlaps_to_add, query_index, target_index, cigar);
-=======
-                std::thread t(print_overlaps, overlaps_to_add, query_index, target_index, device_id);
->>>>>>> e104ace6
+                std::thread t(print_overlaps, overlaps_to_add, query_index, target_index, cigar, device_id);
                 t.detach();
             }
 
