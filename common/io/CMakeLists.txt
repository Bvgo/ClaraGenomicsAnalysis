#
# Copyright (c) 2019, NVIDIA CORPORATION.  All rights reserved.
#
# NVIDIA CORPORATION and its licensors retain all intellectual property
# and proprietary rights in and to this software, related documentation
# and any modifications thereto.  Any use, reproduction, disclosure or
# distribution of this software and related documentation without an express
# license agreement from NVIDIA CORPORATION is strictly prohibited.
#

project(cgaio)

get_property(cga_library_type GLOBAL PROPERTY cga_library_type)
add_library(${PROJECT_NAME} ${cga_library_type}
        src/fasta_parser.cpp
        src/kseqpp_fasta_parser.cpp)
<<<<<<< HEAD
target_link_libraries(${PROJECT_NAME} PUBLIC cgadefs cgautils z)
=======
target_link_libraries(${PROJECT_NAME} PUBLIC cgabase z)
>>>>>>> 922da492

add_doxygen_source_dir(${CMAKE_CURRENT_SOURCE_DIR}/include/claragenomics/io)

target_include_directories(${PROJECT_NAME}
    PRIVATE
        ${KSEQPP_DIR}
    PUBLIC 
        $<INSTALL_INTERFACE:include>    
        $<BUILD_INTERFACE:${CMAKE_CURRENT_SOURCE_DIR}/include>
)

target_compile_options(${PROJECT_NAME} PRIVATE -Werror)

install(TARGETS ${PROJECT_NAME} 
    EXPORT ${PROJECT_NAME}
    DESTINATION lib
    INCLUDES DESTINATION include
)
install(DIRECTORY include/ DESTINATION include)
install(EXPORT ${PROJECT_NAME} DESTINATION cmake)

# Add auto formatting.
cga_enable_auto_formatting("${CMAKE_CURRENT_SOURCE_DIR}")<|MERGE_RESOLUTION|>--- conflicted
+++ resolved
@@ -14,11 +14,7 @@
 add_library(${PROJECT_NAME} ${cga_library_type}
         src/fasta_parser.cpp
         src/kseqpp_fasta_parser.cpp)
-<<<<<<< HEAD
-target_link_libraries(${PROJECT_NAME} PUBLIC cgadefs cgautils z)
-=======
 target_link_libraries(${PROJECT_NAME} PUBLIC cgabase z)
->>>>>>> 922da492
 
 add_doxygen_source_dir(${CMAKE_CURRENT_SOURCE_DIR}/include/claragenomics/io)
 
