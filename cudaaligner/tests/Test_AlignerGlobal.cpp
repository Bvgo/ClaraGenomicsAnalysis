--- conflicted
+++ resolved
@@ -177,24 +177,14 @@
     std::unique_ptr<Aligner> aligner;
     switch (param.algorithm)
     {
-<<<<<<< HEAD
     case AlignmentAlgorithm::Myers:
         aligner = std::make_unique<AlignerGlobalMyers>(max_string_size,
                                                        max_string_size,
                                                        param.inputs.size(),
+                                                       allocator,
                                                        nullptr,
                                                        0);
         break;
-=======
-    case AlignmentAlgorithm::Default:
-        aligner = claragenomics::cudaaligner::create_aligner(max_string_size,
-                                                             max_string_size,
-                                                             param.inputs.size(),
-                                                             claragenomics::cudaaligner::AlignmentType::global_alignment,
-                                                             allocator,
-                                                             nullptr,
-                                                             0);
->>>>>>> b661f068
     case AlignmentAlgorithm::Ukkonen:
         aligner = std::make_unique<AlignerGlobalUkkonen>(max_string_size,
                                                          max_string_size,
@@ -207,6 +197,7 @@
         aligner = std::make_unique<AlignerGlobalMyersBanded>(max_string_size,
                                                              max_string_size,
                                                              param.inputs.size(),
+                                                             allocator,
                                                              nullptr,
                                                              0);
         break;
@@ -220,22 +211,13 @@
         break;
     case AlignmentAlgorithm::Default:
     default:
-<<<<<<< HEAD
         aligner = claragenomics::cudaaligner::create_aligner(max_string_size,
                                                              max_string_size,
                                                              param.inputs.size(),
                                                              claragenomics::cudaaligner::AlignmentType::global_alignment,
+                                                             allocator,
                                                              nullptr,
                                                              0);
-=======
-    case AlignmentAlgorithm::Myers:
-        aligner = std::make_unique<AlignerGlobalMyers>(max_string_size,
-                                                       max_string_size,
-                                                       param.inputs.size(),
-                                                       allocator,
-                                                       nullptr,
-                                                       0);
->>>>>>> b661f068
     }
     for (auto& pair : inputs)
     {
