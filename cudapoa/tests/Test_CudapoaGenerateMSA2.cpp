/*
* Copyright (c) 2019, NVIDIA CORPORATION.  All rights reserved.
*
* NVIDIA CORPORATION and its licensors retain all intellectual property
* and proprietary rights in and to this software, related documentation
* and any modifications thereto.  Any use, reproduction, disclosure or
* distribution of this software and related documentation without an express
* license agreement from NVIDIA CORPORATION is strictly prohibited.
*/

#include "../src/cudapoa_kernels.cuh"

#include <claragenomics/cudapoa/batch.hpp>
#include <claragenomics/utils/genomeutils.hpp>

#include "gtest/gtest.h"
#include "spoa/spoa.hpp"
#include <assert.h>
#include <algorithm>

namespace claragenomics
{

namespace cudapoa
{

using ::testing::TestWithParam;
using ::testing::ValuesIn;

class MSATest : public ::testing::Test
{
public:
    void SetUp() {}

    void initialize(uint32_t max_sequences_per_poa,
                    uint32_t device_id     = 0,
                    cudaStream_t stream    = 0,
                    int8_t output_mask     = OutputType::msa,
                    int16_t gap_score      = -8,
                    int16_t mismatch_score = -6,
                    int16_t match_score    = 8,
                    bool banded_alignment  = false)
    {
        size_t total = 0, free = 0;
        cudaSetDevice(device_id);
        cudaMemGetInfo(&free, &total);
        size_t mem_per_batch = 0.9 * free;

        cudapoa_batch = claragenomics::cudapoa::create_batch(max_sequences_per_poa, device_id, stream, mem_per_batch, output_mask, gap_score, mismatch_score, match_score, banded_alignment);
    }

    std::vector<std::string> spoa_generate_multiple_sequence_alignments(std::vector<std::string> sequences,
                                                                        spoa::AlignmentType atype = spoa::AlignmentType::kNW,
                                                                        int match_score           = 8,
                                                                        int mismatch_score        = -6,
                                                                        int gap_score             = -8)
    {
        auto alignment_engine = spoa::createAlignmentEngine(atype, match_score, mismatch_score, gap_score);
        auto graph            = spoa::createGraph();

        for (const auto& it : sequences)
        {
            auto alignment = alignment_engine->align(it, graph);
            graph->add_alignment(alignment, it);
        }

        std::vector<std::string> msa;
        graph->generate_multiple_sequence_alignment(msa);

        return msa;
    }

public:
    std::unique_ptr<claragenomics::cudapoa::Batch> cudapoa_batch;
};

TEST_F(MSATest, CudapoaMSA)
{
    std::minstd_rand rng(1);
    int num_sequences    = 500;
    std::string backbone = claragenomics::genomeutils::generate_random_genome(50, rng);
    auto sequences       = claragenomics::genomeutils::generate_random_sequences(backbone, num_sequences, rng, 10, 5, 10);

    initialize(num_sequences);
    Group poa_group;
    std::vector<StatusType> status;
    for (const auto& seq : sequences)
    {
        Entry e{};
        e.seq     = seq.c_str();
        e.weights = nullptr;
        e.length  = seq.length();
        poa_group.push_back(e);
    }
    ASSERT_EQ(cudapoa_batch->add_poa_group(status, poa_group), StatusType::success);

    std::vector<std::vector<std::string>> cudapoa_msa;
    std::vector<StatusType> output_status;

    cudapoa_batch->generate_poa();

    cudapoa_batch->get_msa(cudapoa_msa, output_status);

<<<<<<< HEAD
    ASSERT_EQ(output_status[0], StatusType::success);
=======
    EXPECT_EQ(poa_group.size(), cudapoa_msa[0].size());
>>>>>>> 61ec72a8

    auto spoa_msa = spoa_generate_multiple_sequence_alignments(sequences);

#ifndef SPOA_ACCURATE
    for (int i = 0; i < spoa_msa.size(); i++)
    {

        std::string msa = cudapoa_msa[0][i];
        msa.erase(std::remove(msa.begin(), msa.end(), '-'), msa.end());
        ASSERT_EQ(msa, sequences[i]);
    }
#else
    ASSERT_EQ(spoa_msa, cudapoa_msa[0]);
#endif
}

TEST_F(MSATest, CudapoaMSAFailure)
{
    std::minstd_rand rng(1);
    int num_sequences    = 10;
    std::string backbone = claragenomics::genomeutils::generate_random_genome(CUDAPOA_MAX_CONSENSUS_SIZE - 1, rng);
    auto sequences       = claragenomics::genomeutils::generate_random_sequences(backbone, num_sequences, rng, 10, 5, 10);

    initialize(num_sequences);
    Group poa_group;
    std::vector<StatusType> status;
    for (const auto& seq : sequences)
    {
        Entry e{};
        e.seq     = seq.c_str();
        e.weights = nullptr;
        e.length  = seq.length();
        poa_group.push_back(e);
    }
    ASSERT_EQ(cudapoa_batch->add_poa_group(status, poa_group), StatusType::success);

    std::vector<std::vector<std::string>> cudapoa_msa;
    std::vector<StatusType> output_status;

    cudapoa_batch->generate_poa();

    cudapoa_batch->get_msa(cudapoa_msa, output_status);

    ASSERT_EQ(output_status[0], StatusType::exceeded_maximum_sequence_size);
}

} // namespace cudapoa

} // namespace claragenomics<|MERGE_RESOLUTION|>--- conflicted
+++ resolved
@@ -101,11 +101,8 @@
 
     cudapoa_batch->get_msa(cudapoa_msa, output_status);
 
-<<<<<<< HEAD
     ASSERT_EQ(output_status[0], StatusType::success);
-=======
-    EXPECT_EQ(poa_group.size(), cudapoa_msa[0].size());
->>>>>>> 61ec72a8
+    ASSERT_EQ(poa_group.size(), cudapoa_msa[0].size());
 
     auto spoa_msa = spoa_generate_multiple_sequence_alignments(sequences);
 
