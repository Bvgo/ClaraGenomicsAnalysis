--- conflicted
+++ resolved
@@ -127,7 +127,6 @@
     }
 }
 
-<<<<<<< HEAD
 void spoa_compute(const std::vector<std::vector<std::string>>& groups, const int32_t start_id, const int32_t end_id, bool msa, bool print)
 {
     spoa::AlignmentType atype = spoa::AlignmentType::kNW;
@@ -194,6 +193,24 @@
     }
 }
 
+void generate_window_data(const std::string& input_file, const int number_of_windows, const int max_sequences_per_poa,
+                          std::vector<std::vector<std::string>>& windows, BatchSize& batch_size)
+{
+    parse_window_data_file(windows, input_file, number_of_windows); // Generate windows.
+    assert(get_size(windows) > 0);
+
+    int32_t max_read_length = 0;
+    for (auto& window : windows)
+    {
+        for (auto& seq : window)
+        {
+            max_read_length = std::max(max_read_length, get_size<int>(seq) + 1);
+        }
+    }
+
+    batch_size = BatchSize(max_read_length, max_sequences_per_poa);
+}
+
 void generate_short_reads(std::vector<std::vector<std::string>>& windows, BatchSize& batch_size,
                           const uint32_t number_of_windows = 1000, const uint32_t sequence_size = 1024, const uint32_t group_size = 100)
 {
@@ -201,34 +218,6 @@
     parse_window_data_file(windows, input_data, number_of_windows); // Generate windows.
     assert(get_size(windows) > 0);
     batch_size = BatchSize(sequence_size, group_size);
-}
-
-void generate_bonito_long_reads(std::vector<std::vector<std::string>>& windows, BatchSize& batch_size,
-                                const uint32_t number_of_windows = 5, const uint32_t sequence_size = 20000, const uint32_t group_size = 6)
-{
-    const std::string input_data = std::string(CUDAPOA_BENCHMARK_DATA_DIR) + "/sample-bonito.txt";
-    parse_window_data_file(windows, input_data, number_of_windows); // Generate windows.
-=======
-void generate_window_data(const std::string& input_file, const int number_of_windows, const int max_sequences_per_poa,
-                          std::vector<std::vector<std::string>>& windows, BatchSize& batch_size)
-{
-    parse_window_data_file(windows, input_file, number_of_windows); // Generate windows.
->>>>>>> 285ea26a
-    assert(get_size(windows) > 0);
-
-    int32_t max_read_length = 0;
-    for (auto& window : windows)
-    {
-        for (auto& seq : window)
-        {
-            max_read_length = std::max(max_read_length, get_size<int>(seq) + 1);
-        }
-    }
-
-<<<<<<< HEAD
-    assert(sequence_size >= max_read_length);
-
-    batch_size = BatchSize(max_read_length, group_size);
 }
 
 // the following function can create simulated reads in an arbitrary number of windows with given sequence length and POA group size
@@ -282,9 +271,6 @@
 
     // Define upper limits for sequence size, graph size ....
     batch_size = BatchSize(max_sequence_length, group_size);
-=======
-    batch_size = BatchSize(max_read_length, max_sequences_per_poa);
->>>>>>> 285ea26a
 }
 
 int main(int argc, char** argv)
@@ -304,7 +290,7 @@
     uint32_t sequence_size     = 0;
     uint32_t group_size        = 0;
     // benchmark mode 0: runs only cudaPOA, 1: runs only SPOA, 2: runs both (default)
-    uint32_t benchmark_mode    = 2;
+    uint32_t benchmark_mode = 2;
 
     while ((c = getopt(argc, argv, "mlhpgbBW:S:N:M:")) != -1)
     {
@@ -338,8 +324,8 @@
             group_size = atoi(optarg);
             break;
         case 'M':
-        benchmark_mode = atoi(optarg);
-        break;
+            benchmark_mode = atoi(optarg);
+            break;
         case 'h':
             help = true;
             break;
@@ -380,11 +366,9 @@
 
     if (benchmark)
     {
-<<<<<<< HEAD
         if (long_read)
         {
             generate_simulated_reads(windows, batch_size, number_of_windows, sequence_size, group_size);
-            //generate_bonito_long_reads(windows, batch_size, number_of_windows, sequence_size, group_size);
         }
         else
         {
@@ -395,21 +379,14 @@
     {
         if (long_read)
         {
-            generate_bonito_long_reads(windows, batch_size);
-        }
-        else
-        {
-            generate_short_reads(windows, batch_size);
-        }
-=======
-        const std::string input_file = std::string(CUDAPOA_BENCHMARK_DATA_DIR) + "/sample-bonito.txt";
-        generate_window_data(input_file, 8, 6, windows, batch_size);
-    }
-    else
-    {
-        const std::string input_file = std::string(CUDAPOA_BENCHMARK_DATA_DIR) + "/sample-windows.txt";
-        generate_window_data(input_file, 1000, 100, windows, batch_size);
->>>>>>> 285ea26a
+            const std::string input_file = std::string(CUDAPOA_BENCHMARK_DATA_DIR) + "/sample-bonito.txt";
+            generate_window_data(input_file, 8, 6, windows, batch_size);
+        }
+        else
+        {
+            const std::string input_file = std::string(CUDAPOA_BENCHMARK_DATA_DIR) + "/sample-windows.txt";
+            generate_window_data(input_file, 1000, 100, windows, batch_size);
+        }
     }
 
     // Initialize batch.
@@ -449,14 +426,14 @@
             // No more POA groups can be added to batch. Now process batch.
             if (benchmark)
             {
-                if(benchmark_mode != 1)
+                if (benchmark_mode != 1)
                 {
                     timer.start_timer();
                     process_batch(batch.get(), msa, print);
                     cudapoa_time += timer.stop_timer();
                 }
 
-                if(benchmark_mode != 0)
+                if (benchmark_mode != 0)
                 {
                     timer.start_timer();
                     spoa_compute(windows, window_count, window_count + batch->get_total_poas(), msa, print);
@@ -533,12 +510,12 @@
             std::cerr << "OFF\n";
         std::cerr << "---------------------------------------------------------------------------------------------------------\n";
         std::cerr << "Compute time (sec):                cudaPOA " << std::left << std::setw(22);
-        if(benchmark_mode == 1)
+        if (benchmark_mode == 1)
             std::cerr << "NA";
         else
             std::cerr << std::fixed << std::setprecision(2) << cudapoa_time;
         std::cerr << "SPOA ";
-        if(benchmark_mode == 0)
+        if (benchmark_mode == 0)
             std::cerr << "NA" << std::endl;
         else
             std::cerr << std::fixed << std::setprecision(2) << spoa_time << std::endl;
@@ -546,12 +523,12 @@
         int32_t number_of_bases = number_of_windows * sequence_size * group_size;
         std::cerr << "Expected performance (bases/sec):  cudaPOA ";
         std::cerr << std::left << std::setw(22) << std::fixed << std::setprecision(2) << std::scientific;
-        if(benchmark_mode == 1)
+        if (benchmark_mode == 1)
             std::cerr << "NA";
         else
             std::cerr << (float)number_of_bases / cudapoa_time;
-        if(benchmark_mode == 0)
-            std::cerr << "SPOA NA"<< std::endl;
+        if (benchmark_mode == 0)
+            std::cerr << "SPOA NA" << std::endl;
         else
             std::cerr << "SPOA " << (float)number_of_bases / spoa_time << std::endl;
         int32_t actual_number_of_bases = 0;
@@ -565,15 +542,15 @@
         float effective_perf_cupoa = (float)actual_number_of_bases / cudapoa_time;
         float effective_perf_spoa  = (float)actual_number_of_bases / spoa_time;
         std::cerr << "Effective performance (bases/sec): cudaPOA " << std::left << std::setw(22) << std::fixed << std::setprecision(2) << std::scientific;
-        if(benchmark_mode == 1)
+        if (benchmark_mode == 1)
             std::cerr << "NA";
         else
             std::cerr << effective_perf_cupoa;
-        if(benchmark_mode == 0)
+        if (benchmark_mode == 0)
             std::cerr << "SPOA NA";
         else
             std::cerr << "SPOA " << std::left << std::setw(19) << effective_perf_spoa;
-        if(benchmark_mode == 2)
+        if (benchmark_mode == 2)
         {
             if (effective_perf_cupoa > effective_perf_spoa)
                 std::cerr << "x" << std::fixed << std::setprecision(1) << effective_perf_cupoa / effective_perf_spoa << " faster";
